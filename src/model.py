--- conflicted
+++ resolved
@@ -5,7 +5,6 @@
 import math
 from dataclasses import dataclass
 
-<<<<<<< HEAD
 from dataclasses import dataclass
 import math
 from typing import Optional
@@ -64,9 +63,6 @@
         if self.positional_encoding is not None:
             x = x + self.positional_encoding[: x.size(1)]
         return self.linear(x)
-=======
-import torch
-from torch import nn
 
 
 class Embedding(nn.Module):
@@ -331,5 +327,4 @@
 
 
 # Backwards compatibility for older imports
-MiniLLM = MiniTransformer
->>>>>>> 60ec8680
+MiniLLM = MiniTransformer