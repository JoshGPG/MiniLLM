--- conflicted
+++ resolved
@@ -6,11 +6,9 @@
 from pathlib import Path
 import torch
 
-<<<<<<< HEAD
+
 from .model import MiniLLM, ModelConfig
-=======
 from .model import MiniTransformer, ModelConfig
->>>>>>> 60ec8680
 from .tokenizer import Tokenizer
 
 VOCAB_PATH = Path("data/vocab.json")
@@ -36,12 +34,9 @@
     else:
         raise FileNotFoundError(f"Vocabulary file not found at {VOCAB_PATH}")
 
-<<<<<<< HEAD
     config = ModelConfig(vocab_size=len(tokenizer.token_to_id))
     model = MiniLLM(config)
 
-=======
->>>>>>> 60ec8680
     encoded = tokenizer.encode(args.text, add_bos=True, add_eos=True)
     ids = torch.tensor([encoded], dtype=torch.long)
 
