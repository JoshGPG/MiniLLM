"""Training script for MiniLLM."""

from __future__ import annotations

import argparse
import json
from pathlib import Path
from typing import List

import torch
from torch import nn, optim

<<<<<<< HEAD
from .model import MiniLLM, ModelConfig
=======
from .model import MiniTransformer, ModelConfig
>>>>>>> 60ec8680
from .tokenizer import Tokenizer


VOCAB_PATH = Path("data/vocab.json")
TRAIN_PATH = Path("data/splits/train.json")


def parse_args() -> argparse.Namespace:
    parser = argparse.ArgumentParser(description="Train the MiniLLM model")
    parser.add_argument("--epochs", type=int, default=1, help="number of training epochs")
    return parser.parse_args()


def load_training_texts(path: Path) -> List[str]:
    """Load training texts from a JSON or JSONL file.

    The expected format is a sequence of dictionaries each containing
    ``question`` and ``answer`` keys. The two fields are concatenated to
    form the final training text.
    """

    if not path.exists():
        return ["hello world"]

    texts: List[str] = []
    if path.suffix == ".json":
        with path.open("r", encoding="utf-8") as f:
            data = json.load(f)
        for item in data:
            q = item.get("question", "")
            a = item.get("answer", "")
            texts.append(f"{q} {a}".strip())
    elif path.suffix == ".jsonl":
        with path.open("r", encoding="utf-8") as f:
            for line in f:
                line = line.strip()
                if not line:
                    continue
                item = json.loads(line)
                q = item.get("question", "")
                a = item.get("answer", "")
                texts.append(f"{q} {a}".strip())
    else:
        raise ValueError(f"Unsupported training file format: {path.suffix}")
    return texts


def main() -> None:
    args = parse_args()

    train_texts = load_training_texts(TRAIN_PATH)

    tokenizer = Tokenizer()
    if VOCAB_PATH.exists():
        tokenizer.load_vocab(str(VOCAB_PATH))
    else:
        tokenizer.fit(train_texts)
        VOCAB_PATH.parent.mkdir(parents=True, exist_ok=True)
        tokenizer.save_vocab(str(VOCAB_PATH))

    encoded = [tokenizer.encode(t, add_bos=True, add_eos=True) for t in train_texts]

    max_len = max(len(seq) for seq in encoded)
    inputs = torch.full((len(encoded), max_len), tokenizer.pad_id, dtype=torch.long)
    for i, seq in enumerate(encoded):
        inputs[i, : len(seq)] = torch.tensor(seq, dtype=torch.long)

    targets = inputs.clone()

<<<<<<< HEAD
    config = ModelConfig(vocab_size=len(tokenizer.token_to_id))
    model = MiniLLM(config)
=======
    config = ModelConfig(
        vocab_size=len(tokenizer.token_to_id),
        emb_dim=32,
        num_heads=4,
        max_seq_len=max_len,
        learnable_pos=False,
        ffn_dim=128,
    )
    model = MiniTransformer(config)
>>>>>>> 60ec8680
    criterion = nn.CrossEntropyLoss()
    optimizer = optim.Adam(model.parameters())

    for _ in range(args.epochs):
        optimizer.zero_grad()
        outputs = model(inputs)
        loss = criterion(outputs.view(-1, outputs.size(-1)), targets.view(-1))
        loss.backward()
        optimizer.step()

    print("Training complete")


if __name__ == "__main__":
    main()<|MERGE_RESOLUTION|>--- conflicted
+++ resolved
@@ -10,11 +10,8 @@
 import torch
 from torch import nn, optim
 
-<<<<<<< HEAD
 from .model import MiniLLM, ModelConfig
-=======
 from .model import MiniTransformer, ModelConfig
->>>>>>> 60ec8680
 from .tokenizer import Tokenizer
 
 
@@ -84,10 +81,8 @@
 
     targets = inputs.clone()
 
-<<<<<<< HEAD
     config = ModelConfig(vocab_size=len(tokenizer.token_to_id))
     model = MiniLLM(config)
-=======
     config = ModelConfig(
         vocab_size=len(tokenizer.token_to_id),
         emb_dim=32,
@@ -97,7 +92,6 @@
         ffn_dim=128,
     )
     model = MiniTransformer(config)
->>>>>>> 60ec8680
     criterion = nn.CrossEntropyLoss()
     optimizer = optim.Adam(model.parameters())
 
